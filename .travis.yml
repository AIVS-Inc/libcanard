--- conflicted
+++ resolved
@@ -51,11 +51,7 @@
         - make all VERBOSE=1 && make test
         - make clean
 
-<<<<<<< HEAD
     # -------------------- Clang --------------------
-=======
-    # -------------------- Clang 9 (Part 1) --------------------
->>>>>>> bb5cda17
     - language: cpp
       addons:
         apt:
@@ -82,14 +78,6 @@
         - make VERBOSE=1 && make test
         - make clean
 
-<<<<<<< HEAD
-        # RELWITHDEBINFO
-        - cmake -DCMAKE_C_COMPILER=clang-10 -DCMAKE_CXX_COMPILER=clang++-10 tests -DCMAKE_BUILD_TYPE=RelWithDebInfo
-        - make VERBOSE=1 && make test
-        - make clean
-
-=======
->>>>>>> bb5cda17
         # MINSIZEREL
         - cmake -DCMAKE_C_COMPILER=clang-10 -DCMAKE_CXX_COMPILER=clang++-10 tests -DCMAKE_BUILD_TYPE=MinSizeRel
         - make VERBOSE=1 && make test
